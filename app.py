# app.py
import os
import time
from dotenv import load_dotenv, find_dotenv
import streamlit as st

# Load .env explicitly
env_path = find_dotenv()
if env_path:
    load_dotenv(env_path)
else:
    load_dotenv(".env")

print("DEBUG: HF_TOKEN present in environment for Streamlit:", bool(os.getenv("HF_TOKEN")))

<<<<<<< HEAD
# backend modules
from backend.rewrite import rewrite_text
from backend.tts import synthesize_gtts_bytes
=======
if st.button("Generate Narration"):
    if text.strip():
        # Rewrite
        rewritten = rewrite_text(text, tone)
        st.subheader("Rewritten")
        st.write(rewritten)
>>>>>>> ff3a73ce

# ----- Helper UI renderer (centralized) -----
def render_latest_ui(latest, dl_key_suffix="latest"):
    st.markdown("---")
    st.header("Original vs Rewritten (Latest)")
    lcol, rcol = st.columns(2)
    with lcol:
        st.subheader("Original")
        st.text_area(
            "Original text (view)",
            latest.get("original", ""),
            height=260,
            key=f"orig_latest_view_{dl_key_suffix}",
            label_visibility="collapsed",
        )
    with rcol:
        st.subheader("Rewritten")
        st.text_area(
            "Rewritten text (view)",
            latest.get("rewritten", ""),
            height=260,
            key=f"rew_latest_view_{dl_key_suffix}",
            label_visibility="collapsed",
        )

    st.markdown("---")
    st.subheader("Listen to your audiobook")
    if latest.get("audio_bytes"):
        try:
            st.audio(latest["audio_bytes"])
        except TypeError:
            st.warning("Audio playback widget failed; use the download button.")
        st.download_button(
            "Download MP3",
            data=latest["audio_bytes"],
            file_name=f"echoverse_narration_{dl_key_suffix}.mp3",
            mime="audio/mpeg",
            key=f"dl_{dl_key_suffix}",
        )
    else:
        st.info("Audio not generated for the latest narration.")


# ----- Basic config -----
st.set_page_config(page_title="EchoVerse", layout="wide", initial_sidebar_state="auto")

# Optional: load background image (base64)
def set_background_from_base64(path="assets/bg_base64.txt"):
    try:
        if os.path.exists(path):
            with open(path, "r", encoding="utf-8") as f:
                b64 = f.read().strip()
            style = f"""
            <style>
            .stApp {{
                background-image: url("data:image/png;base64,{b64}");
                background-size: cover;
                background-repeat: no-repeat;
                background-attachment: fixed;
            }}
            .transparent-box {{
                background: rgba(255,255,255,0.18);
                border-radius: 12px;
                padding: 12px;
                box-shadow: 0 6px 18px rgba(0,0,0,0.08);
            }}
            </style>
            """
            st.markdown(style, unsafe_allow_html=True)
    except Exception:
        pass

set_background_from_base64()

# Initialize session state
if "past_narrations" not in st.session_state:
    st.session_state["past_narrations"] = []

# UI header
col1, col2, col3 = st.columns([1, 2, 1])
with col2:
    st.markdown("<h1 style='text-align:center;'>🎧 <b>EchoVerse</b></h1>", unsafe_allow_html=True)
    st.markdown("<p style='text-align:center; color: #333;'>Convert text into expressive audiobooks using Falcon + gTTS</p>", unsafe_allow_html=True)

# Main layout
with st.container():
    st.markdown("## Input")
    left, right = st.columns([2, 1])
    with left:
        uploaded_file = st.file_uploader(
            "Drag and drop a .txt file or browse",
            type=["txt"],
            help="Limit: moderate sized files; long inputs will be chunked.",
        )
        pasted_text = st.text_area("Or paste your text here", height=220, key="paste_input")
    with right:
        st.markdown("### Settings")
        tone = st.selectbox("Select Tone", ["Neutral", "Suspenseful", "Inspiring"], key="tone_select")
        voice_label = st.selectbox("Select Voice (approximate)", ["Lisa", "Michael", "Allison", "Kate"], key="voice_select")
        # voice -> gTTS mapping (lang, tld)
        VOICE_MAP = {
            "Lisa": ("en", "co.uk"),
            "Michael": ("en", "com"),
            "Allison": ("en", "com"),
            "Kate": ("en", "co.uk"),
        }
        lang, tld = VOICE_MAP.get(voice_label, ("en", "com"))
        generate_btn = st.button("🎛️ Generate Audiobook", key="generate_btn")

# Decide input text
input_text = ""
if uploaded_file is not None:
    try:
        raw = uploaded_file.read()
        input_text = raw.decode("utf-8", errors="replace") if isinstance(raw, (bytes, bytearray)) else str(raw)
        st.success("File loaded successfully.")
    except Exception as e:
        st.error(f"Error reading file: {e}")
else:
    input_text = pasted_text

# Handle generation
if generate_btn:
    if not input_text or not input_text.strip():
        st.error("Please paste or upload some text before generating.")
    else:
        # 1) Rewrite with HF
        with st.spinner("Rewriting text with Falcon..."):
            rewritten, hf_failed, hf_diags = rewrite_text(input_text, tone=tone)
        if hf_failed:
            st.warning("Hugging Face rewrite failed; using original text as fallback for synthesis. See console for diagnostics.")
            print("HF diagnostics:", hf_diags)
            # fallback: keep rewritten as original (rewrite_text already does this)
        else:
            st.success("Text rewritten.")

        # 2) Synthesize audio with gTTS (catch backend errors)
        audio_bytes = None
        with st.spinner("Synthesizing audio with gTTS..."):
            try:
                # If your backend raises RuntimeError on failure, we'll catch it here
                audio_bytes = synthesize_gtts_bytes(rewritten, lang=lang, tld=tld)
                if audio_bytes:
                    st.success("Audio synthesized.")
                else:
                    st.warning("Audio generation returned empty bytes. Try shorter input or adjust chunk size.")
            except RuntimeError as rte:
                st.error(f"Audio generation error: {rte}")
                print("gTTS RuntimeError:", str(rte))
                audio_bytes = None
            except Exception as e:
                st.error("Unexpected error during audio synthesis. See console for details.")
                print("Unexpected synthesize_gtts_bytes error:", repr(e))
                audio_bytes = None

        # 3) Save entry to session state
        entry = {
            "original": input_text,
            "rewritten": rewritten,
            "tone": tone,
            "voice": voice_label,
            "audio_bytes": audio_bytes,
            "timestamp": time.time(),
            "hf_failed": hf_failed,
            "hf_diags": hf_diags,
        }
        st.session_state.past_narrations.insert(0, entry)

        # 4) Render latest using centralized helper (prevents duplication)
        latest = st.session_state.past_narrations[0]
        render_latest_ui(latest, dl_key_suffix="latest")

# Show latest (only when not the immediate generate run)
if st.session_state.past_narrations and not generate_btn:
    render_latest_ui(st.session_state.past_narrations[0], dl_key_suffix="latest_view")

# Past Narrations panel
st.markdown("---")
st.subheader("Past Narrations (this session)")
if not st.session_state.past_narrations:
    st.info("No narrations yet. Generate one to see it listed here.")
else:
    for idx, item in enumerate(st.session_state.past_narrations):
        label = f"Narration #{len(st.session_state.past_narrations)-idx} — {item.get('tone','')} / {item.get('voice','')}"
        with st.expander(label):
            st.markdown(
                f"**Preview (first 600 chars):**\n\n{item.get('rewritten','')[:600]}{'...' if len(item.get('rewritten',''))>600 else ''}"
            )
            if item.get("audio_bytes"):
                try:
                    st.audio(item["audio_bytes"])
                except TypeError:
                    st.warning("Audio playback widget failed for this entry; you can download it.")
                st.download_button(
                    "Download MP3",
                    data=item["audio_bytes"],
                    file_name=f"narration_{idx+1}.mp3",
                    mime="audio/mpeg",
                    key=f"dl_past_{idx}",
                )
            else:
                st.info("Audio not available for this entry.")

            # show the original and rewritten text areas in expander with unique keys
            st.text_area(
                "Original text (past)",
                item.get("original", ""),
                height=160,
                key=f"past_orig_{idx}",
                label_visibility="collapsed",
            )
            st.text_area(
                "Rewritten text (past)",
                item.get("rewritten", ""),
                height=160,
                key=f"past_rew_{idx}",
                label_visibility="collapsed",
            )<|MERGE_RESOLUTION|>--- conflicted
+++ resolved
@@ -13,18 +13,9 @@
 
 print("DEBUG: HF_TOKEN present in environment for Streamlit:", bool(os.getenv("HF_TOKEN")))
 
-<<<<<<< HEAD
 # backend modules
 from backend.rewrite import rewrite_text
 from backend.tts import synthesize_gtts_bytes
-=======
-if st.button("Generate Narration"):
-    if text.strip():
-        # Rewrite
-        rewritten = rewrite_text(text, tone)
-        st.subheader("Rewritten")
-        st.write(rewritten)
->>>>>>> ff3a73ce
 
 # ----- Helper UI renderer (centralized) -----
 def render_latest_ui(latest, dl_key_suffix="latest"):
@@ -228,7 +219,7 @@
             else:
                 st.info("Audio not available for this entry.")
 
-            # show the original and rewritten text areas in expander with unique keys
+            # show the original and rewritten text  areas in expander with unique keys
             st.text_area(
                 "Original text (past)",
                 item.get("original", ""),
